--- conflicted
+++ resolved
@@ -141,84 +141,7 @@
             .map(|entry| RepositoryWorkDirectory(entry.path.clone()))
     }
 
-<<<<<<< HEAD
     pub fn build_update(&self, _: &Self) -> proto::RepositoryEntry {
-=======
-    pub fn status_for_path(&self, snapshot: &Snapshot, path: &Path) -> Option<GitFileStatus> {
-        self.work_directory
-            .relativize(snapshot, path)
-            .and_then(|repo_path| {
-                self.statuses
-                    .iter_from(&repo_path)
-                    .take_while(|(key, _)| key.starts_with(&repo_path))
-                    // Short circuit once we've found the highest level
-                    .take_until(|(_, status)| status == &&GitFileStatus::Conflict)
-                    .map(|(_, status)| status)
-                    .reduce(
-                        |status_first, status_second| match (status_first, status_second) {
-                            (GitFileStatus::Conflict, _) | (_, GitFileStatus::Conflict) => {
-                                &GitFileStatus::Conflict
-                            }
-                            (GitFileStatus::Modified, _) | (_, GitFileStatus::Modified) => {
-                                &GitFileStatus::Modified
-                            }
-                            _ => &GitFileStatus::Added,
-                        },
-                    )
-                    .copied()
-            })
-    }
-
-    #[cfg(any(test, feature = "test-support"))]
-    pub fn status_for_file(&self, snapshot: &Snapshot, path: &Path) -> Option<GitFileStatus> {
-        self.work_directory
-            .relativize(snapshot, path)
-            .and_then(|repo_path| (&self.statuses).get(&repo_path))
-            .cloned()
-    }
-
-    pub fn build_update(&self, other: &Self) -> proto::RepositoryEntry {
-        let mut updated_statuses: Vec<proto::StatusEntry> = Vec::new();
-        let mut removed_statuses: Vec<String> = Vec::new();
-
-        let mut self_statuses = self.statuses.iter().peekable();
-        let mut other_statuses = other.statuses.iter().peekable();
-        loop {
-            match (self_statuses.peek(), other_statuses.peek()) {
-                (Some((self_repo_path, self_status)), Some((other_repo_path, other_status))) => {
-                    match Ord::cmp(self_repo_path, other_repo_path) {
-                        Ordering::Less => {
-                            updated_statuses.push(make_status_entry(self_repo_path, self_status));
-                            self_statuses.next();
-                        }
-                        Ordering::Equal => {
-                            if self_status != other_status {
-                                updated_statuses
-                                    .push(make_status_entry(self_repo_path, self_status));
-                            }
-
-                            self_statuses.next();
-                            other_statuses.next();
-                        }
-                        Ordering::Greater => {
-                            removed_statuses.push(make_repo_path(other_repo_path));
-                            other_statuses.next();
-                        }
-                    }
-                }
-                (Some((self_repo_path, self_status)), None) => {
-                    updated_statuses.push(make_status_entry(self_repo_path, self_status));
-                    self_statuses.next();
-                }
-                (None, Some((other_repo_path, _))) => {
-                    removed_statuses.push(make_repo_path(other_repo_path));
-                    other_statuses.next();
-                }
-                (None, None) => break,
-            }
-        }
-
->>>>>>> 351e4863
         proto::RepositoryEntry {
             work_directory_id: self.work_directory_id().to_proto(),
             branch: self.branch.as_ref().map(|str| str.to_string()),
