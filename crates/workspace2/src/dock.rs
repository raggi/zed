--- conflicted
+++ resolved
@@ -416,8 +416,6 @@
             cx.notify();
         }
     }
-<<<<<<< HEAD
-=======
 
     pub fn toggle_action(&self) -> Box<dyn Action> {
         match self.position {
@@ -426,25 +424,6 @@
             DockPosition::Right => crate::ToggleRightDock.boxed_clone(),
         }
     }
-
-    //     pub fn render_placeholder(&self, cx: &WindowContext) -> AnyElement<Workspace> {
-    //         todo!()
-    // if let Some(active_entry) = self.visible_entry() {
-    //     Empty::new()
-    //         .into_any()
-    //         .contained()
-    //         .with_style(self.style(cx))
-    //         .resizable::<WorkspaceBounds>(
-    //             self.position.to_resize_handle_side(),
-    //             active_entry.panel.size(cx),
-    //             |_, _, _| {},
-    //         )
-    //         .into_any()
-    // } else {
-    //     Empty::new().into_any()
-    // }
-    //     }
->>>>>>> 2fb13cf1
 }
 
 impl Render for Dock {
