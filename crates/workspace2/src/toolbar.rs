use crate::ItemHandle;
use gpui::{
    AnyView, Entity, EntityId, EventEmitter, ParentElement as _, Render, Styled, View, ViewContext,
    WindowContext,
};
use ui::prelude::*;
use ui::{h_stack, v_stack};

pub enum ToolbarItemEvent {
    ChangeLocation(ToolbarItemLocation),
}

pub trait ToolbarItemView: Render + EventEmitter<ToolbarItemEvent> {
    fn set_active_pane_item(
        &mut self,
        active_pane_item: Option<&dyn crate::ItemHandle>,
        cx: &mut ViewContext<Self>,
    ) -> ToolbarItemLocation;

    fn pane_focus_update(&mut self, _pane_focused: bool, _cx: &mut ViewContext<Self>) {}

    /// Number of times toolbar's height will be repeated to get the effective height.
    /// Useful when multiple rows one under each other are needed.
    /// The rows have the same width and act as a whole when reacting to resizes and similar events.
    fn row_count(&self, _cx: &WindowContext) -> usize {
        1
    }
}

trait ToolbarItemViewHandle: Send {
    fn id(&self) -> EntityId;
    fn to_any(&self) -> AnyView;
    fn set_active_pane_item(
        &self,
        active_pane_item: Option<&dyn ItemHandle>,
        cx: &mut WindowContext,
    ) -> ToolbarItemLocation;
    fn focus_changed(&mut self, pane_focused: bool, cx: &mut WindowContext);
    fn row_count(&self, cx: &WindowContext) -> usize;
}

#[derive(Copy, Clone, Debug, PartialEq)]
pub enum ToolbarItemLocation {
    Hidden,
    PrimaryLeft,
    PrimaryRight,
    Secondary,
}

pub struct Toolbar {
    active_item: Option<Box<dyn ItemHandle>>,
    hidden: bool,
    can_navigate: bool,
    items: Vec<(Box<dyn ToolbarItemViewHandle>, ToolbarItemLocation)>,
}

impl Toolbar {
    fn has_any_visible_items(&self) -> bool {
        self.items
            .iter()
            .any(|(_item, location)| *location != ToolbarItemLocation::Hidden)
    }

    fn left_items(&self) -> impl Iterator<Item = &dyn ToolbarItemViewHandle> {
        self.items.iter().filter_map(|(item, location)| {
            if *location == ToolbarItemLocation::PrimaryLeft {
                Some(item.as_ref())
            } else {
                None
            }
        })
    }

    fn right_items(&self) -> impl Iterator<Item = &dyn ToolbarItemViewHandle> {
        self.items.iter().filter_map(|(item, location)| {
            if *location == ToolbarItemLocation::PrimaryRight {
                Some(item.as_ref())
            } else {
                None
            }
        })
    }

    fn secondary_items(&self) -> impl Iterator<Item = &dyn ToolbarItemViewHandle> {
        self.items.iter().filter_map(|(item, location)| {
            if *location == ToolbarItemLocation::Secondary {
                Some(item.as_ref())
            } else {
                None
            }
        })
    }
}

impl Render for Toolbar {
<<<<<<< HEAD
    type Output = Div;

    fn render(&mut self, cx: &mut ViewContext<Self>) -> Self::Output {
=======
    fn render(&mut self, cx: &mut ViewContext<Self>) -> impl Element {
>>>>>>> 81b03d37
        if !self.has_any_visible_items() {
            return div();
        }

        let secondary_item = self.secondary_items().next().map(|item| item.to_any());

        let has_left_items = self.left_items().count() > 0;
        let has_right_items = self.right_items().count() > 0;

        v_stack()
            .p_2()
            .when(has_left_items || has_right_items, |this| this.gap_2())
            .border_b()
            .border_color(cx.theme().colors().border_variant)
            .bg(cx.theme().colors().toolbar_background)
            .child(
                h_stack()
                    .justify_between()
                    .when(has_left_items, |this| {
                        this.child(
                            h_stack()
                                .flex_1()
                                .justify_start()
                                .children(self.left_items().map(|item| item.to_any())),
                        )
                    })
                    .when(has_right_items, |this| {
                        this.child(
                            h_stack()
                                .flex_1()
                                .justify_end()
                                .children(self.right_items().map(|item| item.to_any())),
                        )
                    }),
            )
            .children(secondary_item)
    }
}

// todo!()
// impl View for Toolbar {
//     fn ui_name() -> &'static str {
//         "Toolbar"
//     }

//     fn render(&mut self, cx: &mut ViewContext<Self>) -> AnyElement<Self> {
//         let theme = &theme::current(cx).workspace.toolbar;

//         let mut primary_left_items = Vec::new();
//         let mut primary_right_items = Vec::new();
//         let mut secondary_item = None;
//         let spacing = theme.item_spacing;
//         let mut primary_items_row_count = 1;

//         for (item, position) in &self.items {
//             match *position {
//                 ToolbarItemLocation::Hidden => {}

//                 ToolbarItemLocation::PrimaryLeft { flex } => {
//                     primary_items_row_count = primary_items_row_count.max(item.row_count(cx));
//                     let left_item = ChildView::new(item.as_any(), cx).aligned();
//                     if let Some((flex, expanded)) = flex {
//                         primary_left_items.push(left_item.flex(flex, expanded).into_any());
//                     } else {
//                         primary_left_items.push(left_item.into_any());
//                     }
//                 }

//                 ToolbarItemLocation::PrimaryRight { flex } => {
//                     primary_items_row_count = primary_items_row_count.max(item.row_count(cx));
//                     let right_item = ChildView::new(item.as_any(), cx).aligned().flex_float();
//                     if let Some((flex, expanded)) = flex {
//                         primary_right_items.push(right_item.flex(flex, expanded).into_any());
//                     } else {
//                         primary_right_items.push(right_item.into_any());
//                     }
//                 }

//                 ToolbarItemLocation::Secondary => {
//                     secondary_item = Some(
//                         ChildView::new(item.as_any(), cx)
//                             .constrained()
//                             .with_height(theme.height * item.row_count(cx) as f32)
//                             .into_any(),
//                     );
//                 }
//             }
//         }

//         let container_style = theme.container;
//         let height = theme.height * primary_items_row_count as f32;

//         let mut primary_items = Flex::row().with_spacing(spacing);
//         primary_items.extend(primary_left_items);
//         primary_items.extend(primary_right_items);

//         let mut toolbar = Flex::column();
//         if !primary_items.is_empty() {
//             toolbar.add_child(primary_items.constrained().with_height(height));
//         }
//         if let Some(secondary_item) = secondary_item {
//             toolbar.add_child(secondary_item);
//         }

//         if toolbar.is_empty() {
//             toolbar.into_any_named("toolbar")
//         } else {
//             toolbar
//                 .contained()
//                 .with_style(container_style)
//                 .into_any_named("toolbar")
//         }
//     }
// }

impl Toolbar {
    pub fn new() -> Self {
        Self {
            active_item: None,
            items: Default::default(),
            hidden: false,
            can_navigate: true,
        }
    }

    pub fn set_can_navigate(&mut self, can_navigate: bool, cx: &mut ViewContext<Self>) {
        self.can_navigate = can_navigate;
        cx.notify();
    }

    pub fn add_item<T>(&mut self, item: View<T>, cx: &mut ViewContext<Self>)
    where
        T: 'static + ToolbarItemView,
    {
        let location = item.set_active_pane_item(self.active_item.as_deref(), cx);
        cx.subscribe(&item, |this, item, event, cx| {
            if let Some((_, current_location)) =
                this.items.iter_mut().find(|(i, _)| i.id() == item.id())
            {
                match event {
                    ToolbarItemEvent::ChangeLocation(new_location) => {
                        if new_location != current_location {
                            *current_location = *new_location;
                            cx.notify();
                        }
                    }
                }
            }
        })
        .detach();
        self.items.push((Box::new(item), location));
        cx.notify();
    }

    pub fn set_active_item(&mut self, item: Option<&dyn ItemHandle>, cx: &mut ViewContext<Self>) {
        self.active_item = item.map(|item| item.boxed_clone());
        self.hidden = self
            .active_item
            .as_ref()
            .map(|item| !item.show_toolbar(cx))
            .unwrap_or(false);

        for (toolbar_item, current_location) in self.items.iter_mut() {
            let new_location = toolbar_item.set_active_pane_item(item, cx);
            if new_location != *current_location {
                *current_location = new_location;
                cx.notify();
            }
        }
    }

    pub fn focus_changed(&mut self, focused: bool, cx: &mut ViewContext<Self>) {
        for (toolbar_item, _) in self.items.iter_mut() {
            toolbar_item.focus_changed(focused, cx);
        }
    }

    pub fn item_of_type<T: ToolbarItemView>(&self) -> Option<View<T>> {
        self.items
            .iter()
            .find_map(|(item, _)| item.to_any().downcast().ok())
    }

    pub fn hidden(&self) -> bool {
        self.hidden
    }
}

impl<T: ToolbarItemView> ToolbarItemViewHandle for View<T> {
    fn id(&self) -> EntityId {
        self.entity_id()
    }

    fn to_any(&self) -> AnyView {
        self.clone().into()
    }

    fn set_active_pane_item(
        &self,
        active_pane_item: Option<&dyn ItemHandle>,
        cx: &mut WindowContext,
    ) -> ToolbarItemLocation {
        self.update(cx, |this, cx| {
            this.set_active_pane_item(active_pane_item, cx)
        })
    }

    fn focus_changed(&mut self, pane_focused: bool, cx: &mut WindowContext) {
        self.update(cx, |this, cx| {
            this.pane_focus_update(pane_focused, cx);
            cx.notify();
        });
    }

    fn row_count(&self, cx: &WindowContext) -> usize {
        self.read(cx).row_count(cx)
    }
}

// todo!()
// impl From<&dyn ToolbarItemViewHandle> for AnyViewHandle {
//     fn from(val: &dyn ToolbarItemViewHandle) -> Self {
//         val.as_any().clone()
//     }
// }<|MERGE_RESOLUTION|>--- conflicted
+++ resolved
@@ -93,13 +93,7 @@
 }
 
 impl Render for Toolbar {
-<<<<<<< HEAD
-    type Output = Div;
-
-    fn render(&mut self, cx: &mut ViewContext<Self>) -> Self::Output {
-=======
     fn render(&mut self, cx: &mut ViewContext<Self>) -> impl Element {
->>>>>>> 81b03d37
         if !self.has_any_visible_items() {
             return div();
         }
