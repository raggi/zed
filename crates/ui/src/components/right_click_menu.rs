--- conflicted
+++ resolved
@@ -3,16 +3,9 @@
 use std::{cell::RefCell, rc::Rc};
 
 use gpui::{
-<<<<<<< HEAD
-    anchored, deferred, div, px, AnchorCorner, AnyElement, Bounds, DismissEvent, DispatchPhase,
-    Element, ElementId, GlobalElementId, Hitbox, InteractiveElement, IntoElement, LayoutId,
-    ManagedView, MouseButton, MouseDownEvent, ParentElement, Pixels, Point, View, VisualContext,
-    Window, WindowContext,
-=======
     anchored, deferred, div, px, AnyElement, Bounds, Corner, DismissEvent, DispatchPhase, Element,
     ElementId, GlobalElementId, Hitbox, InteractiveElement, IntoElement, LayoutId, ManagedView,
     MouseButton, MouseDownEvent, ParentElement, Pixels, Point, View, VisualContext, WindowContext,
->>>>>>> 81c118d6
 };
 
 pub struct RightClickMenu<M: ManagedView> {
