--- conflicted
+++ resolved
@@ -1,12 +1,9 @@
 use crate::{
-<<<<<<< HEAD
-    div, point, Div, FocusHandle, Keystroke, Modifiers, Pixels, Point, Render, ViewContext,
-=======
-    div, point, Div, Element, FocusHandle, Keystroke, Modifiers, Pixels, Point, Render, ViewContext,
->>>>>>> 6f0cdc35
+    div, point, Div, Element, FocusHandle, Keystroke, Modifiers, Pixels, Point, Render, RenderOnce,
+    ViewContext,
 };
 use smallvec::SmallVec;
-use std::{any::Any, fmt::Debug, ops::Deref, path::PathBuf};
+use std::{any::Any, fmt::Debug, marker::PhantomData, ops::Deref, path::PathBuf};
 
 #[derive(Clone, Debug, Eq, PartialEq)]
 pub struct KeyDownEvent {
@@ -63,35 +60,32 @@
     pub up: MouseUpEvent,
 }
 
-<<<<<<< HEAD
-=======
 pub struct Drag<S, R, V, E>
 where
     R: Fn(&mut V, &mut ViewContext<V>) -> E,
     V: 'static,
-    E: Element<()>,
+    E: RenderOnce,
 {
     pub state: S,
     pub render_drag_handle: R,
-    view_type: PhantomData<V>,
+    view_element_types: PhantomData<(V, E)>,
 }
 
 impl<S, R, V, E> Drag<S, R, V, E>
 where
     R: Fn(&mut V, &mut ViewContext<V>) -> E,
     V: 'static,
-    E: Element<()>,
+    E: Element,
 {
     pub fn new(state: S, render_drag_handle: R) -> Self {
         Drag {
             state,
             render_drag_handle,
-            view_type: PhantomData,
-        }
-    }
-}
-
->>>>>>> 6f0cdc35
+            view_element_types: Default::default(),
+        }
+    }
+}
+
 #[derive(Hash, PartialEq, Eq, Copy, Clone, Debug)]
 pub enum MouseButton {
     Left,
@@ -199,13 +193,8 @@
 #[derive(Debug, Clone, Default)]
 pub struct ExternalPaths(pub(crate) SmallVec<[PathBuf; 2]>);
 
-<<<<<<< HEAD
 impl Render for ExternalPaths {
     type Element = Div;
-=======
-impl Render<Self> for ExternalPaths {
-    type Element = Div<Self>;
->>>>>>> 6f0cdc35
 
     fn render(&mut self, _: &mut ViewContext<Self>) -> Self::Element {
         div() // Intentionally left empty because the platform will render icons for the dragged files
@@ -297,13 +286,8 @@
 #[cfg(test)]
 mod test {
     use crate::{
-<<<<<<< HEAD
-        self as gpui, div, Component, Div, FocusHandle, InteractiveComponent, KeyBinding,
-        Keystroke, ParentComponent, Render, Stateful, TestAppContext, VisualContext,
-=======
         self as gpui, div, Div, FocusHandle, InteractiveElement, KeyBinding, Keystroke,
-        ParentElement, Render, Stateful, TestAppContext, VisualContext,
->>>>>>> 6f0cdc35
+        ParentElement, Render, RenderOnce, Stateful, TestAppContext, VisualContext,
     };
 
     struct TestView {
@@ -314,19 +298,13 @@
 
     actions!(TestAction);
 
-<<<<<<< HEAD
     impl Render for TestView {
         type Element = Stateful<Div>;
-=======
-    impl Render<Self> for TestView {
-        type Element = Stateful<Self, Div<Self>>;
->>>>>>> 6f0cdc35
 
         fn render(&mut self, cx: &mut gpui::ViewContext<Self>) -> Self::Element {
             div().id("testview").child(
                 div()
                     .key_context("parent")
-<<<<<<< HEAD
                     .on_key_down(cx.callback(|this, _, _| this.saw_key_down = true))
                     .on_action(
                         cx.callback(|this: &mut TestView, _: &TestAction, _| {
@@ -337,13 +315,8 @@
                         div()
                             .key_context("nested")
                             .track_focus(&self.focus_handle)
-                            .render(),
+                            .render_once(),
                     ),
-=======
-                    .on_key_down(|this: &mut TestView, _, _, _| this.saw_key_down = true)
-                    .on_action(|this: &mut TestView, _: &TestAction, _| this.saw_action = true)
-                    .child(div().key_context("nested").track_focus(&self.focus_handle)),
->>>>>>> 6f0cdc35
             )
         }
     }
