use crate::{
<<<<<<< HEAD
    AnyView, AnyWindowHandle, AppContext, Context, Executor, MainThread, Model, ModelContext,
    Render, Result, Task, View, ViewContext, VisualContext, WindowContext, WindowHandle,
=======
    AnyWindowHandle, AppContext, BackgroundExecutor, Context, ForegroundExecutor, Model,
    ModelContext, Result, Task, WindowContext,
>>>>>>> 6cab5c28
};
use anyhow::Context as _;
use derive_more::{Deref, DerefMut};
<<<<<<< HEAD
use parking_lot::Mutex;
use std::{future::Future, mem, sync::Weak};
=======
use std::{cell::RefCell, future::Future, rc::Weak};
>>>>>>> 6cab5c28

#[derive(Clone)]
pub struct AsyncAppContext {
    pub(crate) app: Weak<RefCell<AppContext>>,
    pub(crate) background_executor: BackgroundExecutor,
    pub(crate) foreground_executor: ForegroundExecutor,
}

impl Context for AsyncAppContext {
    type WindowContext<'a> = WindowContext<'a>;
    type ModelContext<'a, T> = ModelContext<'a, T>;
    type Result<T> = Result<T>;

    fn build_model<T: 'static>(
        &mut self,
        build_model: impl FnOnce(&mut Self::ModelContext<'_, T>) -> T,
    ) -> Self::Result<Model<T>>
    where
        T: 'static,
    {
<<<<<<< HEAD
        let app = self.app.upgrade().context("app was released")?;
        let mut lock = app.lock(); // Need this to compile
        Ok(lock.build_model(build_model))
=======
        let app = self
            .app
            .upgrade()
            .ok_or_else(|| anyhow!("app was released"))?;
        let mut app = app.borrow_mut();
        Ok(app.build_model(build_model))
>>>>>>> 6cab5c28
    }

    fn update_model<T: 'static, R>(
        &mut self,
        handle: &Model<T>,
        update: impl FnOnce(&mut T, &mut Self::ModelContext<'_, T>) -> R,
    ) -> Self::Result<R> {
<<<<<<< HEAD
        let app = self.app.upgrade().context("app was released")?;
        let mut lock = app.lock(); // Need this to compile
        Ok(lock.update_model(handle, update))
=======
        let app = self
            .app
            .upgrade()
            .ok_or_else(|| anyhow!("app was released"))?;
        let mut app = app.borrow_mut();
        Ok(app.update_model(handle, update))
>>>>>>> 6cab5c28
    }

    fn update_window<T, F>(&mut self, window: AnyWindowHandle, f: F) -> Result<T>
    where
        F: FnOnce(AnyView, &mut Self::WindowContext<'_>) -> T,
    {
        let app = self.app.upgrade().context("app was released")?;
        let mut lock = app.lock(); // Need this to compile
        lock.update_window(window, f)
    }
}

impl AsyncAppContext {
    pub fn refresh(&mut self) -> Result<()> {
<<<<<<< HEAD
        let app = self.app.upgrade().context("app was released")?;
        let mut lock = app.lock(); // Need this to compile
=======
        let app = self
            .app
            .upgrade()
            .ok_or_else(|| anyhow!("app was released"))?;
        let mut lock = app.borrow_mut();
>>>>>>> 6cab5c28
        lock.refresh();
        Ok(())
    }

    pub fn background_executor(&self) -> &BackgroundExecutor {
        &self.background_executor
    }

    pub fn foreground_executor(&self) -> &ForegroundExecutor {
        &self.foreground_executor
    }

    pub fn update<R>(&self, f: impl FnOnce(&mut AppContext) -> R) -> Result<R> {
<<<<<<< HEAD
        let app = self.app.upgrade().context("app was released")?;
        let mut lock = app.lock();
        Ok(f(&mut *lock))
    }

    pub fn spawn<Fut, R>(&self, f: impl FnOnce(AsyncAppContext) -> Fut + Send + 'static) -> Task<R>
    where
        Fut: Future<Output = R> + Send + 'static,
        R: Send + 'static,
    {
        let this = self.clone();
        self.executor.spawn(async move { f(this).await })
    }

    pub fn spawn_on_main<Fut, R>(
        &self,
        f: impl FnOnce(MainThread<AsyncAppContext>) -> Fut + Send + 'static,
    ) -> Task<R>
    where
        Fut: Future<Output = R> + 'static,
        R: Send + 'static,
    {
        let this = self.clone();
        self.executor.spawn_on_main(|| f(MainThread(this)))
    }

    pub fn run_on_main<R>(
        &self,
        f: impl FnOnce(&mut MainThread<AppContext>) -> R + Send + 'static,
    ) -> Result<Task<R>>
    where
        R: Send + 'static,
    {
        let app = self.app.upgrade().context("app was released")?;
        let mut app_context = app.lock();
        Ok(app_context.run_on_main(f))
    }

    pub fn has_global<G: 'static>(&self) -> Result<bool> {
        let app = self.app.upgrade().context("app was released")?;
        let lock = app.lock(); // Need this to compile
        Ok(lock.has_global::<G>())
    }

    pub fn read_global<G: 'static, R>(&self, read: impl FnOnce(&G, &AppContext) -> R) -> Result<R> {
        let app = self.app.upgrade().context("app was released")?;
        let lock = app.lock(); // Need this to compile
        Ok(read(lock.global(), &lock))
=======
        let app = self
            .app
            .upgrade()
            .ok_or_else(|| anyhow!("app was released"))?;
        let mut lock = app.borrow_mut();
        Ok(f(&mut *lock))
    }

    pub fn read_window<R>(
        &self,
        handle: AnyWindowHandle,
        update: impl FnOnce(&WindowContext) -> R,
    ) -> Result<R> {
        let app = self
            .app
            .upgrade()
            .ok_or_else(|| anyhow!("app was released"))?;
        let app_context = app.borrow();
        app_context.read_window(handle.id, update)
    }

    pub fn update_window<R>(
        &self,
        handle: AnyWindowHandle,
        update: impl FnOnce(&mut WindowContext) -> R,
    ) -> Result<R> {
        let app = self
            .app
            .upgrade()
            .ok_or_else(|| anyhow!("app was released"))?;
        let mut app_context = app.borrow_mut();
        app_context.update_window(handle.id, update)
    }

    pub fn spawn<Fut, R>(&self, f: impl FnOnce(AsyncAppContext) -> Fut) -> Task<R>
    where
        Fut: Future<Output = R> + 'static,
        R: 'static,
    {
        self.foreground_executor.spawn(f(self.clone()))
    }

    pub fn has_global<G: 'static>(&self) -> Result<bool> {
        let app = self
            .app
            .upgrade()
            .ok_or_else(|| anyhow!("app was released"))?;
        let app = app.borrow_mut();
        Ok(app.has_global::<G>())
    }

    pub fn read_global<G: 'static, R>(&self, read: impl FnOnce(&G, &AppContext) -> R) -> Result<R> {
        let app = self
            .app
            .upgrade()
            .ok_or_else(|| anyhow!("app was released"))?;
        let app = app.borrow_mut(); // Need this to compile
        Ok(read(app.global(), &app))
>>>>>>> 6cab5c28
    }

    pub fn try_read_global<G: 'static, R>(
        &self,
        read: impl FnOnce(&G, &AppContext) -> R,
    ) -> Option<R> {
        let app = self.app.upgrade()?;
        let app = app.borrow_mut();
        Some(read(app.try_global()?, &app))
    }

    pub fn update_global<G: 'static, R>(
        &mut self,
        update: impl FnOnce(&mut G, &mut AppContext) -> R,
    ) -> Result<R> {
<<<<<<< HEAD
        let app = self.app.upgrade().context("app was released")?;
        let mut lock = app.lock(); // Need this to compile
        Ok(lock.update_global(update))
=======
        let app = self
            .app
            .upgrade()
            .ok_or_else(|| anyhow!("app was released"))?;
        let mut app = app.borrow_mut();
        Ok(app.update_global(update))
>>>>>>> 6cab5c28
    }
}

impl MainThread<AsyncAppContext> {
    pub fn update<R>(&self, f: impl FnOnce(&mut MainThread<AppContext>) -> R) -> Result<R> {
        let app = self.app.upgrade().context("app was released")?;
        let cx = &mut *app.lock();
        let cx = unsafe { mem::transmute::<&mut AppContext, &mut MainThread<AppContext>>(cx) };
        Ok(f(cx))
    }

    /// Opens a new window with the given option and the root view returned by the given function.
    /// The function is invoked with a `WindowContext`, which can be used to interact with window-specific
    /// functionality.
    pub fn open_window<V: Render>(
        &mut self,
        options: crate::WindowOptions,
        build_root_view: impl FnOnce(&mut MainThread<WindowContext>) -> View<V> + Send + 'static,
    ) -> Result<WindowHandle<V>> {
        let app = self.app.upgrade().context("app was released")?;
        let cx = &mut *app.lock();
        let cx = unsafe { mem::transmute::<&mut AppContext, &mut MainThread<AppContext>>(cx) };
        Ok(cx.open_window(options, build_root_view))
    }
}

#[derive(Clone, Deref, DerefMut)]
pub struct AsyncWindowContext {
    #[deref]
    #[deref_mut]
    app: AsyncAppContext,
    window: AnyWindowHandle,
}

impl AsyncWindowContext {
    pub(crate) fn new(app: AsyncAppContext, window: AnyWindowHandle) -> Self {
        Self { app, window }
    }

    pub fn update<R>(
        &mut self,
        update: impl FnOnce(AnyView, &mut WindowContext) -> R,
    ) -> Result<R> {
        self.app.update_window(self.window, update)
    }

    pub fn on_next_frame(&mut self, f: impl FnOnce(&mut WindowContext) + Send + 'static) {
        self.app
            .update_window(self.window, |_root, cx| cx.on_next_frame(f))
            .ok();
    }

    pub fn read_global<G: 'static, R>(
        &mut self,
        read: impl FnOnce(&G, &WindowContext) -> R,
    ) -> Result<R> {
        self.app
            .update_window(self.window, |_, cx| read(cx.global(), cx))
    }

    pub fn update_global<G, R>(
        &mut self,
        update: impl FnOnce(&mut G, &mut WindowContext) -> R,
    ) -> Result<R>
    where
        G: 'static,
    {
        self.app
            .update_window(self.window, |_, cx| cx.update_global(update))
    }

    pub fn spawn<Fut, R>(
        &self,
        f: impl FnOnce(AsyncWindowContext) -> Fut + Send + 'static,
    ) -> Task<R>
    where
        Fut: Future<Output = R> + Send + 'static,
        R: Send + 'static,
    {
        let this = self.clone();
        self.executor.spawn(async move { f(this).await })
    }

    pub fn spawn_on_main<Fut, R>(
        &self,
        f: impl FnOnce(AsyncWindowContext) -> Fut + Send + 'static,
    ) -> Task<R>
    where
        Fut: Future<Output = R> + 'static,
        R: Send + 'static,
    {
        let this = self.clone();
        self.executor.spawn_on_main(|| f(this))
    }

    pub fn run_on_main<R>(
        &mut self,
        f: impl FnOnce(&mut MainThread<WindowContext>) -> R + Send + 'static,
    ) -> Task<Result<R>>
    where
        R: Send + 'static,
    {
        self.update(|_, cx| cx.run_on_main(f))
            .unwrap_or_else(|error| Task::ready(Err(error)))
    }
}

impl Context for AsyncWindowContext {
    type WindowContext<'a> = WindowContext<'a>;
    type ModelContext<'a, T> = ModelContext<'a, T>;

    type Result<T> = Result<T>;

    fn build_model<T>(
        &mut self,
        build_model: impl FnOnce(&mut Self::ModelContext<'_, T>) -> T,
    ) -> Result<Model<T>>
    where
        T: 'static,
    {
        self.app
            .update_window(self.window, |_, cx| cx.build_model(build_model))
    }

    fn update_model<T: 'static, R>(
        &mut self,
        handle: &Model<T>,
        update: impl FnOnce(&mut T, &mut Self::ModelContext<'_, T>) -> R,
    ) -> Result<R> {
        self.app
            .update_window(self.window, |_, cx| cx.update_model(handle, update))
    }

    fn update_window<T, F>(&mut self, window: AnyWindowHandle, update: F) -> Result<T>
    where
        F: FnOnce(AnyView, &mut Self::WindowContext<'_>) -> T,
    {
        self.app.update_window(window, update)
    }
}

impl VisualContext for AsyncWindowContext {
    type ViewContext<'a, V: 'static> = ViewContext<'a, V>;

    fn build_view<V>(
        &mut self,
        build_view_state: impl FnOnce(&mut Self::ViewContext<'_, V>) -> V,
    ) -> Self::Result<View<V>>
    where
        V: 'static + Send,
    {
        self.app
            .update_window(self.window, |_, cx| cx.build_view(build_view_state))
    }

    fn update_view<V: 'static, R>(
        &mut self,
        view: &View<V>,
        update: impl FnOnce(&mut V, &mut Self::ViewContext<'_, V>) -> R,
    ) -> Self::Result<R> {
        self.app
            .update_window(self.window, |_, cx| cx.update_view(view, update))
    }

    fn replace_root_view<V>(
        &mut self,
        build_view: impl FnOnce(&mut Self::ViewContext<'_, V>) -> V,
    ) -> Self::Result<View<V>>
    where
        V: 'static + Send + Render,
    {
        self.app
            .update_window(self.window, |_, cx| cx.replace_root_view(build_view))
    }
}<|MERGE_RESOLUTION|>--- conflicted
+++ resolved
@@ -1,20 +1,11 @@
 use crate::{
-<<<<<<< HEAD
-    AnyView, AnyWindowHandle, AppContext, Context, Executor, MainThread, Model, ModelContext,
-    Render, Result, Task, View, ViewContext, VisualContext, WindowContext, WindowHandle,
-=======
-    AnyWindowHandle, AppContext, BackgroundExecutor, Context, ForegroundExecutor, Model,
-    ModelContext, Result, Task, WindowContext,
->>>>>>> 6cab5c28
+    AnyView, AnyWindowHandle, AppContext, BackgroundExecutor, Context, ForegroundExecutor, Model,
+    ModelContext, Render, Result, Task, View, ViewContext, VisualContext, WindowContext,
+    WindowHandle,
 };
-use anyhow::Context as _;
+use anyhow::{anyhow, Context as _};
 use derive_more::{Deref, DerefMut};
-<<<<<<< HEAD
-use parking_lot::Mutex;
-use std::{future::Future, mem, sync::Weak};
-=======
-use std::{cell::RefCell, future::Future, rc::Weak};
->>>>>>> 6cab5c28
+use std::{cell::RefCell, future::Future, mem, rc::Weak};
 
 #[derive(Clone)]
 pub struct AsyncAppContext {
@@ -35,18 +26,12 @@
     where
         T: 'static,
     {
-<<<<<<< HEAD
-        let app = self.app.upgrade().context("app was released")?;
-        let mut lock = app.lock(); // Need this to compile
-        Ok(lock.build_model(build_model))
-=======
         let app = self
             .app
             .upgrade()
             .ok_or_else(|| anyhow!("app was released"))?;
         let mut app = app.borrow_mut();
         Ok(app.build_model(build_model))
->>>>>>> 6cab5c28
     }
 
     fn update_model<T: 'static, R>(
@@ -54,18 +39,12 @@
         handle: &Model<T>,
         update: impl FnOnce(&mut T, &mut Self::ModelContext<'_, T>) -> R,
     ) -> Self::Result<R> {
-<<<<<<< HEAD
-        let app = self.app.upgrade().context("app was released")?;
-        let mut lock = app.lock(); // Need this to compile
-        Ok(lock.update_model(handle, update))
-=======
         let app = self
             .app
             .upgrade()
             .ok_or_else(|| anyhow!("app was released"))?;
         let mut app = app.borrow_mut();
         Ok(app.update_model(handle, update))
->>>>>>> 6cab5c28
     }
 
     fn update_window<T, F>(&mut self, window: AnyWindowHandle, f: F) -> Result<T>
@@ -73,23 +52,18 @@
         F: FnOnce(AnyView, &mut Self::WindowContext<'_>) -> T,
     {
         let app = self.app.upgrade().context("app was released")?;
-        let mut lock = app.lock(); // Need this to compile
+        let mut lock = app.borrow_mut();
         lock.update_window(window, f)
     }
 }
 
 impl AsyncAppContext {
     pub fn refresh(&mut self) -> Result<()> {
-<<<<<<< HEAD
-        let app = self.app.upgrade().context("app was released")?;
-        let mut lock = app.lock(); // Need this to compile
-=======
         let app = self
             .app
             .upgrade()
             .ok_or_else(|| anyhow!("app was released"))?;
         let mut lock = app.borrow_mut();
->>>>>>> 6cab5c28
         lock.refresh();
         Ok(())
     }
@@ -103,75 +77,12 @@
     }
 
     pub fn update<R>(&self, f: impl FnOnce(&mut AppContext) -> R) -> Result<R> {
-<<<<<<< HEAD
-        let app = self.app.upgrade().context("app was released")?;
-        let mut lock = app.lock();
-        Ok(f(&mut *lock))
-    }
-
-    pub fn spawn<Fut, R>(&self, f: impl FnOnce(AsyncAppContext) -> Fut + Send + 'static) -> Task<R>
-    where
-        Fut: Future<Output = R> + Send + 'static,
-        R: Send + 'static,
-    {
-        let this = self.clone();
-        self.executor.spawn(async move { f(this).await })
-    }
-
-    pub fn spawn_on_main<Fut, R>(
-        &self,
-        f: impl FnOnce(MainThread<AsyncAppContext>) -> Fut + Send + 'static,
-    ) -> Task<R>
-    where
-        Fut: Future<Output = R> + 'static,
-        R: Send + 'static,
-    {
-        let this = self.clone();
-        self.executor.spawn_on_main(|| f(MainThread(this)))
-    }
-
-    pub fn run_on_main<R>(
-        &self,
-        f: impl FnOnce(&mut MainThread<AppContext>) -> R + Send + 'static,
-    ) -> Result<Task<R>>
-    where
-        R: Send + 'static,
-    {
-        let app = self.app.upgrade().context("app was released")?;
-        let mut app_context = app.lock();
-        Ok(app_context.run_on_main(f))
-    }
-
-    pub fn has_global<G: 'static>(&self) -> Result<bool> {
-        let app = self.app.upgrade().context("app was released")?;
-        let lock = app.lock(); // Need this to compile
-        Ok(lock.has_global::<G>())
-    }
-
-    pub fn read_global<G: 'static, R>(&self, read: impl FnOnce(&G, &AppContext) -> R) -> Result<R> {
-        let app = self.app.upgrade().context("app was released")?;
-        let lock = app.lock(); // Need this to compile
-        Ok(read(lock.global(), &lock))
-=======
         let app = self
             .app
             .upgrade()
             .ok_or_else(|| anyhow!("app was released"))?;
         let mut lock = app.borrow_mut();
         Ok(f(&mut *lock))
-    }
-
-    pub fn read_window<R>(
-        &self,
-        handle: AnyWindowHandle,
-        update: impl FnOnce(&WindowContext) -> R,
-    ) -> Result<R> {
-        let app = self
-            .app
-            .upgrade()
-            .ok_or_else(|| anyhow!("app was released"))?;
-        let app_context = app.borrow();
-        app_context.read_window(handle.id, update)
     }
 
     pub fn update_window<R>(
@@ -211,7 +122,6 @@
             .ok_or_else(|| anyhow!("app was released"))?;
         let app = app.borrow_mut(); // Need this to compile
         Ok(read(app.global(), &app))
->>>>>>> 6cab5c28
     }
 
     pub fn try_read_global<G: 'static, R>(
@@ -227,41 +137,12 @@
         &mut self,
         update: impl FnOnce(&mut G, &mut AppContext) -> R,
     ) -> Result<R> {
-<<<<<<< HEAD
-        let app = self.app.upgrade().context("app was released")?;
-        let mut lock = app.lock(); // Need this to compile
-        Ok(lock.update_global(update))
-=======
         let app = self
             .app
             .upgrade()
             .ok_or_else(|| anyhow!("app was released"))?;
         let mut app = app.borrow_mut();
         Ok(app.update_global(update))
->>>>>>> 6cab5c28
-    }
-}
-
-impl MainThread<AsyncAppContext> {
-    pub fn update<R>(&self, f: impl FnOnce(&mut MainThread<AppContext>) -> R) -> Result<R> {
-        let app = self.app.upgrade().context("app was released")?;
-        let cx = &mut *app.lock();
-        let cx = unsafe { mem::transmute::<&mut AppContext, &mut MainThread<AppContext>>(cx) };
-        Ok(f(cx))
-    }
-
-    /// Opens a new window with the given option and the root view returned by the given function.
-    /// The function is invoked with a `WindowContext`, which can be used to interact with window-specific
-    /// functionality.
-    pub fn open_window<V: Render>(
-        &mut self,
-        options: crate::WindowOptions,
-        build_root_view: impl FnOnce(&mut MainThread<WindowContext>) -> View<V> + Send + 'static,
-    ) -> Result<WindowHandle<V>> {
-        let app = self.app.upgrade().context("app was released")?;
-        let cx = &mut *app.lock();
-        let cx = unsafe { mem::transmute::<&mut AppContext, &mut MainThread<AppContext>>(cx) };
-        Ok(cx.open_window(options, build_root_view))
     }
 }
 
@@ -287,7 +168,7 @@
 
     pub fn on_next_frame(&mut self, f: impl FnOnce(&mut WindowContext) + Send + 'static) {
         self.app
-            .update_window(self.window, |_root, cx| cx.on_next_frame(f))
+            .update_window(self.window, |cx| cx.on_next_frame(f))
             .ok();
     }
 
@@ -296,7 +177,7 @@
         read: impl FnOnce(&G, &WindowContext) -> R,
     ) -> Result<R> {
         self.app
-            .update_window(self.window, |_, cx| read(cx.global(), cx))
+            .update_window(self.window, |cx| read(cx.global(), cx))
     }
 
     pub fn update_global<G, R>(
@@ -307,7 +188,7 @@
         G: 'static,
     {
         self.app
-            .update_window(self.window, |_, cx| cx.update_global(update))
+            .update_window(self.window, |cx| cx.update_global(update))
     }
 
     pub fn spawn<Fut, R>(
@@ -319,30 +200,7 @@
         R: Send + 'static,
     {
         let this = self.clone();
-        self.executor.spawn(async move { f(this).await })
-    }
-
-    pub fn spawn_on_main<Fut, R>(
-        &self,
-        f: impl FnOnce(AsyncWindowContext) -> Fut + Send + 'static,
-    ) -> Task<R>
-    where
-        Fut: Future<Output = R> + 'static,
-        R: Send + 'static,
-    {
-        let this = self.clone();
-        self.executor.spawn_on_main(|| f(this))
-    }
-
-    pub fn run_on_main<R>(
-        &mut self,
-        f: impl FnOnce(&mut MainThread<WindowContext>) -> R + Send + 'static,
-    ) -> Task<Result<R>>
-    where
-        R: Send + 'static,
-    {
-        self.update(|_, cx| cx.run_on_main(f))
-            .unwrap_or_else(|error| Task::ready(Err(error)))
+        self.foreground_executor.spawn(async move { f(this).await })
     }
 }
 
@@ -360,7 +218,7 @@
         T: 'static,
     {
         self.app
-            .update_window(self.window, |_, cx| cx.build_model(build_model))
+            .update_window(self.window, |cx| cx.build_model(build_model))
     }
 
     fn update_model<T: 'static, R>(
@@ -369,7 +227,7 @@
         update: impl FnOnce(&mut T, &mut Self::ModelContext<'_, T>) -> R,
     ) -> Result<R> {
         self.app
-            .update_window(self.window, |_, cx| cx.update_model(handle, update))
+            .update_window(self.window, |cx| cx.update_model(handle, update))
     }
 
     fn update_window<T, F>(&mut self, window: AnyWindowHandle, update: F) -> Result<T>
@@ -388,10 +246,10 @@
         build_view_state: impl FnOnce(&mut Self::ViewContext<'_, V>) -> V,
     ) -> Self::Result<View<V>>
     where
-        V: 'static + Send,
-    {
-        self.app
-            .update_window(self.window, |_, cx| cx.build_view(build_view_state))
+        V: 'static,
+    {
+        self.app
+            .update_window(self.window, |cx| cx.build_view(build_view_state))
     }
 
     fn update_view<V: 'static, R>(
@@ -400,7 +258,7 @@
         update: impl FnOnce(&mut V, &mut Self::ViewContext<'_, V>) -> R,
     ) -> Self::Result<R> {
         self.app
-            .update_window(self.window, |_, cx| cx.update_view(view, update))
+            .update_window(self.window, |cx| cx.update_view(view, update))
     }
 
     fn replace_root_view<V>(
@@ -411,6 +269,6 @@
         V: 'static + Send + Render,
     {
         self.app
-            .update_window(self.window, |_, cx| cx.replace_root_view(build_view))
+            .update_window(self.window, |cx| cx.replace_root_view(build_view))
     }
 }